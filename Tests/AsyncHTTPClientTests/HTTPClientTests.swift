--- conflicted
+++ resolved
@@ -2006,7 +2006,6 @@
         self.defaultClient = nil // so it doesn't get shut down again.
     }
 
-<<<<<<< HEAD
     func testConnectErrorPropagatedToDelegate() throws {
         class TestDelegate: HTTPClientResponseDelegate {
             typealias Response = Void
@@ -2039,7 +2038,8 @@
                 XCTFail("Unexpected error: \(error)")
             }
         }
-=======
+    }
+
     func testDelegateCallinsTolerateRandomEL() throws {
         class TestDelegate: HTTPClientResponseDelegate {
             typealias Response = Void
@@ -2084,6 +2084,5 @@
         XCTAssertNoThrow(try httpServer.writeOutbound(.end(nil)))
 
         XCTAssertNoThrow(try future.wait())
->>>>>>> 5e3b77bc
     }
 }